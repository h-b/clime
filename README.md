--- conflicted
+++ resolved
@@ -75,14 +75,10 @@
 
 Several worker threads may receive the same message - whenever it is received, the message queue will automatically drop it. If the worker thread changes its mind after seeing the message, it may put the message back to the message queue simply by sending it again.
 
-<<<<<<< HEAD
 ## Modify default behaviour
 ### How to wait for a certain message type
 
-Per default, `message_manager::receive_message` will not wait until there is a suitable message (suitable meaning a message of the type that was specific in the template argument). If there is none, it will return a nullptr, so the calling thread knows it can continue to take care of other things and re-check for messages later. If you want to wait for a message, just write
-=======
-Per default, `message_manager::receive_message` will not wait until there is a suitable message (suitable meaning a message of the type that has been specified in the template argument). If there is none, it will return a `nullptr`, so the calling thread knows it can continue to take care of other things and re-check for this message class later. If you want to wait for a message, just write
->>>>>>> a87f47c7
+Per default, `message_manager::receive_message` will not wait until there is a suitable message (suitable meaning a message of the type that has been specified in the template argument). If there is none, it will return a nullptr, so the calling thread knows it can continue to take care of other things and re-check for messages later. If you want to wait for a message, just write
 
 ```cpp
 auto message_for_us = my_message_manager.receive_message<my_message>(true);
